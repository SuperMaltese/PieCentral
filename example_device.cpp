#include "example_device.h"

message_t hibikeRecieveBuff;
message_t hibikeSendBuff;
const hibike_uid_t UID = {
  0,        // Device Type
  0,        // Year
  123456789,    // ID
};

uint64_t prevTime, currTime, heartbeat;
uint16_t subDelay;
uint8_t data, reading_offset;
bool led_enabled;

void setup() {
  Serial.begin(115200);
  prevTime = millis();
  subDelay = 0;

  // Setup Error LED
  pinMode(LED_PIN, OUTPUT);
  digitalWrite(LED_PIN, LOW);
  led_enabled = false;

  // Setup sensor input
  pinMode(IN_PIN, INPUT);

}

void loop() {
<<<<<<< HEAD
  // Read sensor
  data = digitalRead(IN_PIN);
  currTime = millis();

  // Check for Hibike packets
  if (Serial.available()) {
    if (read_message(&hibikeRecieveBuff) == -1) {
      toggleLED();
    } else {
      switch (hibikeRecieveBuff.messageID) {
        case SUBSCRIPTION_REQUEST:
          // change subDelay and send SUB_RESP
          subDelay = payload_to_uint16(hibikeRecieveBuff.payload);
          memset(&hibikeRecieveBuff, 0, sizeof(message_t));
          // subscription_response(&hibikeSendBuff, UID, subDelay);
          send_message(&hibikeSendBuff);
          break;

        case SUBSCRIPTION_RESPONSE:
          // Unsupported packet
          while (Serial.available() > 0) {
            Serial.read();
          }
          toggleLED();
          break;

        case DATA_UPDATE:
          // Unsupported packet
          while (Serial.available() > 0) {
            Serial.read();
          }
          toggleLED();
          break;

        default:
          // Uh oh...
          while (Serial.available() > 0) {
            Serial.read();
          }
          toggleLED();
      }
=======
    // Read sensor
    data = digitalRead(IN_PIN);
    currTime = millis();

    // Check for Hibike packets
    if (Serial.available()) {
        if (read_message(&hibikeRecieveBuff) == -1) {
            toggleLED();
        }

        switch (hibikeRecieveBuff.messageID) {
            case SUBSCRIPTION_REQUEST:
                // change subDelay and send SUB_RESP
                reading_offset = 0;
                subDelay = uint16_from_message(&hibikeRecieveBuff, &reading_offset);
                memset(&hibikeRecieveBuff, 0, sizeof(message_t));
                subscription_response(&hibikeSendBuff, UID, subDelay);
                send_message(&hibikeSendBuff);
                break;

            case SUBSCRIPTION_RESPONSE:
                // Unsupported packet
                while (Serial.available() > 0) {
                    Serial.read();
                }
                toggleLED();
                break;

            case DATA_UPDATE:
                // Unsupported packet
                while (Serial.available() > 0) {
                    Serial.read();
                }
                toggleLED();
                break;

            default:
                // Uh oh...
                while (Serial.available() > 0) {
                    Serial.read();
                }
                toggleLED();
        }
    }

    if (currTime - heartbeat >= 1000) {
        heartbeat = currTime;
        toggleLED();
    }

    //Send data update
    currTime = millis();
    if (subDelay != 0 && currTime - prevTime >= subDelay) {
        prevTime = currTime;
        data_update(&hibikeSendBuff, &data, 1);
        send_message(&hibikeSendBuff);
>>>>>>> f0a468f9
    }
  }

  if (currTime - heartbeat >= 1000) {
    heartbeat = currTime;
    toggleLED();
  }

  //Send data update
  currTime = millis();
  if (subDelay != 0 && currTime - prevTime >= subDelay) {
    prevTime = currTime;
    // data_update(&hibikeSendBuff, &data, 1);
    send_message(&hibikeSendBuff);
  }
}





void toggleLED() {
  if (led_enabled) {
    digitalWrite(LED_PIN, LOW);
    led_enabled = false;
  } else {
    digitalWrite(LED_PIN, HIGH);
    led_enabled = true;
  }
}<|MERGE_RESOLUTION|>--- conflicted
+++ resolved
@@ -29,7 +29,6 @@
 }
 
 void loop() {
-<<<<<<< HEAD
   // Read sensor
   data = digitalRead(IN_PIN);
   currTime = millis();
@@ -71,64 +70,6 @@
           }
           toggleLED();
       }
-=======
-    // Read sensor
-    data = digitalRead(IN_PIN);
-    currTime = millis();
-
-    // Check for Hibike packets
-    if (Serial.available()) {
-        if (read_message(&hibikeRecieveBuff) == -1) {
-            toggleLED();
-        }
-
-        switch (hibikeRecieveBuff.messageID) {
-            case SUBSCRIPTION_REQUEST:
-                // change subDelay and send SUB_RESP
-                reading_offset = 0;
-                subDelay = uint16_from_message(&hibikeRecieveBuff, &reading_offset);
-                memset(&hibikeRecieveBuff, 0, sizeof(message_t));
-                subscription_response(&hibikeSendBuff, UID, subDelay);
-                send_message(&hibikeSendBuff);
-                break;
-
-            case SUBSCRIPTION_RESPONSE:
-                // Unsupported packet
-                while (Serial.available() > 0) {
-                    Serial.read();
-                }
-                toggleLED();
-                break;
-
-            case DATA_UPDATE:
-                // Unsupported packet
-                while (Serial.available() > 0) {
-                    Serial.read();
-                }
-                toggleLED();
-                break;
-
-            default:
-                // Uh oh...
-                while (Serial.available() > 0) {
-                    Serial.read();
-                }
-                toggleLED();
-        }
-    }
-
-    if (currTime - heartbeat >= 1000) {
-        heartbeat = currTime;
-        toggleLED();
-    }
-
-    //Send data update
-    currTime = millis();
-    if (subDelay != 0 && currTime - prevTime >= subDelay) {
-        prevTime = currTime;
-        data_update(&hibikeSendBuff, &data, 1);
-        send_message(&hibikeSendBuff);
->>>>>>> f0a468f9
     }
   }
 
