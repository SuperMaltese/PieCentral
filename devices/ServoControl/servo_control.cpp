--- conflicted
+++ resolved
@@ -1,8 +1,6 @@
 #include "servo_control.h"
 
 Servo servos[NUM_PINS];
-
-<<<<<<< HEAD
 
 uint64_t prevTime, currTime, heartbeat;
 uint8_t param, servo;
@@ -10,9 +8,6 @@
 uint16_t subDelay;
 uint8_t pins[NUM_PINS] = {SERVO_0, SERVO_1, SERVO_2, SERVO_3};
 bool led_enabled;
-=======
-uint8_t pins[NUM_PINS] = {IN_0, IN_1, IN_2, IN_3};
->>>>>>> 90c32955
 
 void setup() {
   hibike_setup();
