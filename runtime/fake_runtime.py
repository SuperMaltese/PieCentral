--- conflicted
+++ resolved
@@ -64,13 +64,8 @@
         'peripheral': {
             'name':id_to_name['1234'],
             'peripheralType': 'MOTOR_SCALAR',
-<<<<<<< HEAD
-            'value': random.randint(-100, 100),
-            'id': 1234
-=======
             'value': random.randint(0, 100),
             'id': '1234'
->>>>>>> d0c2b316
         }
     })
     ansible.send_message('UPDATE_PERIPHERAL', {
