<<<<<<< HEAD
import subprocess, signal, sys
from ansible import Ansible
import threading
=======
import subprocess, multiprocessing
import memcache, ansible
>>>>>>> 7362101d
import time
from grizzly import *
import hibike
#from api import Robot
#from api import Gamepads

h = hibike.Hibike()
dawn_ansible = Ansible('dawn')
runtime_ansible = Ansible('runtime')
student_ansible = Ansible('student_code')

robot_status = 0 # a boolean for whether or not the robot is executing code
memcache_port = 12357
mc = memcache.Client(['127.0.0.1:%d' % memcache_port]) # connect to memcache

# A process for sending the output of student code to the UI
def log_output(stream):
    for line in stream:
        ansible.send_message('UPDATE_CONSOLE', {
            'console_output': {
                'value': line
            }
        })
        time.sleep(0.5) # need delay to prevent flooding ansible

def msg_handling(msg):
    msg_type, content = command['header']['msg_type'], command['content']
    if msg_type == 'execute' and not robot_status:
        student_proc = subprocess.Popen(['python', '-u', 'student_code/student_code.py'],
                stdout=subprocess.PIPE, stderr=subprocess.STDOUT)
        # turns student process stdout into a stream for sending to frontend
        lines_iter = iter(student_proc.stdout.readline, b'')
        # start process for watching for student code output
        console_proc = multiprocessing.Process(target=log_output, args=(lines_iter,))
        console_proc.start()
        robot_status= 1
    elif msg_type == 'stop' and robot_status:
        student_proc.terminate()
        console_proc.terminate()
        robot_status = 0
    elif msg_type == 'gamepad':
        mc.set('gamepad', content)

while True:
<<<<<<< HEAD
    command = dawn_ansible.recv() 
    if command:
        print("Message received from ansible! " + command['header']['msg_type'])
        msg_type, content = command['header']['msg_type'], command['content']
        if msg_type == 'execute':
	    print("Ansible said to start the code")
            if not running_code:
                p = subprocess.Popen(['python', 'student_code/student_code.py'])
                with pobslock:
                    pobs.add(p)
                #makes a deamon thread to supervise the process
                #t = threading.Thread(target=p_watch, args=(p,))
                #t.daemon = True
                #t.start()
                running_code = True
        elif msg_type == 'stop':
	    print("Ansible said to stop the code")
            if running_code:
                with pobslock:
                    print("killed")
                    for p in pobs: 
                        p.terminate() #ideal way to shut down
                        #p.kill()
                    pobs.clear()
                    #for p in pobs: p.kill() #brut force stuck processes
                #kill all motor values
                for addr in Grizzly.get_all_ids():
                    Grizzly(addr).set_target(0)
                running_code = False
        elif msg_type == 'gamepad':
            runtime_ansible.send(command)

connectedDevices = h.getEnumeratedDevices() #get list of devices
h.subscribeToDevices(connectedDevices)
while True:
    command = student_ansible.recv()
    if command:
         msg_type, content = command['header']['msg_type'], command['content']
         if msg_type == "sensor_value":
            runtime_ansible.sendMessage("sensor_value",h.getData(content)) 
=======
    msg = ansible.recv()
    if msg:
        msg_handling(msg)

    # Send whether or not robot is executing code
    ansible.send_message('UPDATE_STATUS', {
        'status': {'value': robot_status}
    })

    # Send battery level
    ansible.send_message('UPDATE_BATTERY', {
        'battery': {
            'value': 100 # TODO: Make this not a lie
        }
    })

    # TODO: Handle updating readings from Hibike, motor updates, etc
    time.sleep(0.05)
>>>>>>> 7362101d
<|MERGE_RESOLUTION|>--- conflicted
+++ resolved
@@ -1,11 +1,5 @@
-<<<<<<< HEAD
-import subprocess, signal, sys
-from ansible import Ansible
-import threading
-=======
 import subprocess, multiprocessing
 import memcache, ansible
->>>>>>> 7362101d
 import time
 from grizzly import *
 import hibike
@@ -50,48 +44,6 @@
         mc.set('gamepad', content)
 
 while True:
-<<<<<<< HEAD
-    command = dawn_ansible.recv() 
-    if command:
-        print("Message received from ansible! " + command['header']['msg_type'])
-        msg_type, content = command['header']['msg_type'], command['content']
-        if msg_type == 'execute':
-	    print("Ansible said to start the code")
-            if not running_code:
-                p = subprocess.Popen(['python', 'student_code/student_code.py'])
-                with pobslock:
-                    pobs.add(p)
-                #makes a deamon thread to supervise the process
-                #t = threading.Thread(target=p_watch, args=(p,))
-                #t.daemon = True
-                #t.start()
-                running_code = True
-        elif msg_type == 'stop':
-	    print("Ansible said to stop the code")
-            if running_code:
-                with pobslock:
-                    print("killed")
-                    for p in pobs: 
-                        p.terminate() #ideal way to shut down
-                        #p.kill()
-                    pobs.clear()
-                    #for p in pobs: p.kill() #brut force stuck processes
-                #kill all motor values
-                for addr in Grizzly.get_all_ids():
-                    Grizzly(addr).set_target(0)
-                running_code = False
-        elif msg_type == 'gamepad':
-            runtime_ansible.send(command)
-
-connectedDevices = h.getEnumeratedDevices() #get list of devices
-h.subscribeToDevices(connectedDevices)
-while True:
-    command = student_ansible.recv()
-    if command:
-         msg_type, content = command['header']['msg_type'], command['content']
-         if msg_type == "sensor_value":
-            runtime_ansible.sendMessage("sensor_value",h.getData(content)) 
-=======
     msg = ansible.recv()
     if msg:
         msg_handling(msg)
@@ -110,4 +62,45 @@
 
     # TODO: Handle updating readings from Hibike, motor updates, etc
     time.sleep(0.05)
->>>>>>> 7362101d
+
+
+    #command = dawn_ansible.recv() 
+    #if command:
+    #    print("Message received from ansible! " + command['header']['msg_type'])
+    #    msg_type, content = command['header']['msg_type'], command['content']
+    #    if msg_type == 'execute':
+    #    print("Ansible said to start the code")
+    #        if not running_code:
+    #            p = subprocess.Popen(['python', 'student_code/student_code.py'])
+    #            with pobslock:
+    #                pobs.add(p)
+    #            #makes a deamon thread to supervise the process
+    #            #t = threading.Thread(target=p_watch, args=(p,))
+    #            #t.daemon = True
+    #            #t.start()
+    #            running_code = True
+    #    elif msg_type == 'stop':
+    #    print("Ansible said to stop the code")
+    #        if running_code:
+    #            with pobslock:
+    #                print("killed")
+    #                for p in pobs: 
+    #                    p.terminate() #ideal way to shut down
+    #                    #p.kill()
+    #                pobs.clear()
+    #                #for p in pobs: p.kill() #brut force stuck processes
+    #            #kill all motor values
+    #            for addr in Grizzly.get_all_ids():
+    ##                Grizzly(addr).set_target(0)
+    #            running_code = False
+    #    elif msg_type == 'gamepad':
+    #        runtime_ansible.send(command)
+
+#connectedDevices = h.getEnumeratedDevices() #get list of devices
+#h.subscribeToDevices(connectedDevices)
+#while True:
+#    command = student_ansible.recv()
+#    if command:
+#         msg_type, content = command['header']['msg_type'], command['content']
+#         if msg_type == "sensor_value":
+#            runtime_ansible.sendMessage("sensor_value",h.getData(content)) 
