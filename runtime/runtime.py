--- conflicted
+++ resolved
@@ -114,10 +114,6 @@
                 }
             })
 
-<<<<<<< HEAD
-=======
-
->>>>>>> 7266f0c3
 while True:
     msg = ansible.recv()
     # Handle any incoming commands from the UI
@@ -146,14 +142,10 @@
         name_to_value = mc.get('motor_values') or {}
         for name in name_to_value:
             grizzly = name_to_grizzly[name]
-<<<<<<< HEAD
-            grizzly.set_target(name_to_value[name])
-=======
             try:
                 grizzly.set_target(name_to_value[name])
             except:
                 stop_motors()
->>>>>>> 7266f0c3
             ansible.send_message('UPDATE_PERIPHERAL', {
                 'peripheral': {
                     'name': name,
@@ -163,8 +155,4 @@
                 }
             })
 
-<<<<<<< HEAD
-    time.sleep(0.05)
-=======
-    time.sleep(0.02)
->>>>>>> 7266f0c3
+    time.sleep(0.02)