--- conflicted
+++ resolved
@@ -1,16 +1,6 @@
 import subprocess, multiprocessing, time
 import memcache, ansible, hibike
 from grizzly import *
-<<<<<<< HEAD
-import hibike
-#import deviceContext
-
-name_to_grizzly = {}
-name_to_values = {}
-name_to_ids = {}
-h = hibike.Hibike()
-connectedDevices = h.getEnumeratedDevices()
-=======
 import usb
 import os
 
@@ -27,17 +17,11 @@
 connectedDevices = h.getEnumeratedDevices()
 # TODO: delay should not always be 20
 connectedDevices = [(device, 20) for (device, device_type) in connectedDevices]
->>>>>>> 01b1e674
 h.subToDevices(connectedDevices)
 
 # connect to memcache
 memcache_port = 12357
-<<<<<<< HEAD
-mc = memcache.Client(['127.0.0.1:%d' % memcache_port]) # connect to memcache
-addrs = None
-=======
 mc = memcache.Client(['127.0.0.1:%d' % memcache_port])
->>>>>>> 01b1e674
 
 def get_all_data(connectedDevices):
     all_data = {}
@@ -45,12 +29,6 @@
         all_data[t[0]] = h.getData(t[0],"dataUpdate")
     return all_data
 
-<<<<<<< HEAD
-def init():
-    global addrs
-    addrs = Grizzly.get_all_ids()
-    # Brute force to find all 
-=======
 # Called on start of student code, finds and configures all the connected motors
 def initialize_motors():
     try:
@@ -60,7 +38,6 @@
         addrs = []
 
     # Brute force to find all
->>>>>>> 01b1e674
     for index in range(len(addrs)):
         # default name for motors is motor0, motor1, motor2, etc
         grizzly_motor = Grizzly(addrs[index])
@@ -75,13 +52,8 @@
 
     mc.set('motor_values', name_to_values)
 
-<<<<<<< HEAD
-# used to non Emergency stop the robot
-def clear():
-=======
 # Called on end of student code, sets all motor values to zero
 def stop_motors():
->>>>>>> 01b1e674
     for name, grizzly in name_to_grizzly.iteritems():
         grizzly.set_target(0)
         name_to_values[name] = 0
@@ -175,24 +147,5 @@
     all_sensor_data = get_all_data(connectedDevices)
     send_peripheral_data(all_sensor_data)
     mc.set('sensor_values', all_sensor_data)
-<<<<<<< HEAD
-    # This could cause problems, esp with latency
-    # but since grizzlies are going to be integrated with hibike, 
-    # we may as well run everything from the main process anyway
-    name_to_value = mc.get('motor_values')
-    if robot_status:
-        for name in name_to_value:
-            grizzly = name_to_grizzly[name]
-            grizzly.set_target(name_to_value[name])
-	    ansible.send_message('UPDATE_PERIPHERAL', {
-                'peripheral': {'name': name, 'peripheralType':'MOTOR_SCALAR', 'value': name_to_value[name], 'id': name_to_ids[name]}
-            })
 
-    # TODO: Don't know if UI is ready to receive this yet
-    #ansible.send_message('UPDATE_MOTORS', {
-    #    'motors': {'value': name_to_value}
-    #})
-=======
-
->>>>>>> 01b1e674
     time.sleep(0.05)
