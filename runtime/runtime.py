import subprocess, multiprocessing, time
from threading import Thread
import memcache, ansible, hibike
from grizzly import *
import usb
import os

#####
# Connect to memcached
#####
memcache_port = 12357
mc = memcache.Client(['127.0.0.1:%d' % memcache_port])
mc.set('gamepad', {'0': {'axes': [0,0,0,0], 'buttons': None, 'connected': None, 'mapping': None}})
mc.set('motor_values', [])
mc.set('servo_values', {})
mc.set('flag_values', [False, False, False, False])
mc.set('PID_constants',[("P", 1), ("I", 0), ("D", 0)])
mc.set('control_mode', ["default", "all"])
mc.set('drive_mode', ["brake", "all"])
mc.set('drive_distance', [])
mc.set('metal_detector_calibrate', [False,False])
mc.set('toggle_light', None)
mc.set('game', {'autonomous': False, 'enabled': False})

#####
# Connect to hibike
#####
if 'HIBIKE_SIMULATOR' in os.environ and os.environ['HIBIKE_SIMULATOR'] in ['1', 'True', 'true']:
    import hibike_simulator
    h = hibike_simulator.Hibike()
else:
    h = hibike.Hibike()

#####
# Global variables
#####
student_proc, console_proc = None, None
robot_status = 0 # a boolean for whether or not the robot is executing
naming_map_filename = 'student_code/CustomID.txt'

#####
# Constant mappings for student code info
#####
gear_to_tick = {19: 1200.0/360, 67: 4480/360}
all_modes = {
    "default": ControlMode.NO_PID,
    "speed": ControlMode.SPEED_PID,
    "position": ControlMode.POSITION_PID,
    "brake": DriveMode.DRIVE_BRAKE,
    "coast": DriveMode.DRIVE_COAST
    }
PID_constants = {"P": 1, "I": 0, "D": 0}

#####
# Hibike device code
#####
connectedDevices = [] #list of tuples, first val of tuple is UID, second is int Devicetype
uid_to_type = {}
id_to_name = {}

def enumerate_hibike():
    global connectedDevices, uid_to_type
    connectedDevices = h.getEnumeratedDevices()
    uid_to_type = {uid: device_type for (uid, device_type) in connectedDevices}

    h.subToDevices([(device, 50) for (device, device_type) in connectedDevices])
    print("Connected to", connectedDevices)

    init_battery() # Battery is mandatory!
    init_flag()

def uid_to_device_id(uid, num_devices):
    return [ str(uid)+str(device_index) for device_index in range(1,1+num_devices)]

def device_id_to_uid(device_id):
    return int(device_id[:-1])

def device_id_to_index(device_id):
    return int(device_id[-1:]) - 1

def read_naming_map():
    global id_to_name, naming_map_filename

    if not os.path.exists(naming_map_filename):
        return

    with open(naming_map_filename, "r") as f:
        for line in f.readlines():
            line = line.strip()
            device_id, name = line.split(" ", 1)
            id_to_name[device_id] = name

def write_naming_map():
    global id_to_name, naming_map_filename
    if not os.path.exists(os.path.dirname(naming_map_filename)):
        try:
            os.makedirs(os.path.dirname(naming_map_filename))
        except OSError as exc: # Guard against race condition
            if exc.errno != errno.EEXIST:
                raise

    with open(naming_map_filename, "w") as f:
        for id, name in id_to_name.items():
            f.write(id + " " + name + "\n")

def device_id_set_name(device_id, name):
    id_to_name[device_id] = name
    write_naming_map()

def device_id_get_name(device_id):
    if device_id not in id_to_name:
        if device_id.startswith('motor'):
            device_id_set_name(device_id, device_id)
        else:
            device_id_set_name(device_id, 'sensor_' + device_id)

    return id_to_name[device_id]

def get_all_data(connectedDevices):
    global all_servos
    all_data = {}
    for uid, device_type in connectedDevices:
        if uid == battery_UID: # battery value testing is special-cased
            continue
        tup_nest = h.getData(uid, "dataUpdate")
        if h.getDeviceName(int(device_type)) == "ColorSensor":
            #special case for color sensors
            color_data = h.getData(uid, "dataUpdate")[0]
            lum = max(float(color_data[3]), 1)
            red = int(color_data[0] / lum * 256)
            green = int(color_data[1] / lum * 256)
            blue = int(color_data[2] / lum * 256)
            all_data[str(uid) + "1"] = [red, green, blue, lum, get_hue(red, green, blue)]
            continue
        if h.getDeviceName(int(device_type)) == "ServoControl":
            for device_id in uid_to_device_id(uid, 4):
                if device_id not in all_servos:
                    all_servos[device_id] = 0
                    h.writeValue(device_id_to_uid(device_id), "servo" + str(device_id_to_index(device_id)), 0)
        if not tup_nest:
            continue
        values, timestamps = tup_nest
        for value, device_id in zip(values, uid_to_device_id(uid, len(values))):
            all_data[device_id] = value
    all_data.update(all_servos)
    return all_data

def get_hue(r, g, b):
    denom = max(r, g, b) - min(r, g, b)
    if denom == 0:
        return 0
    L, M, H = sorted([r, g, b])
    preucilHueError = 1.0 * (M - L) / (H - L)
    if r >= g and g >= b:
        return 60 * preucilHueError
    elif g > r and r >= b:
        return 60 * (2 - preucilHueError)
    elif g >= b and b > r:
        return 60 * (2 + preucilHueError)
    elif b > g and g > r:
        return 60 * (4 - preucilHueError)
    elif b > r and r >= g:
        return 60 * (4 + preucilHueError)
    elif r >= b and b > g:
        return 60 * (6 - preucilHueError)
    else:
        # Should never be here
        return -1


#####
# Battery
#####
battery_UID = None
battery_safe = False
def init_battery():
    global battery_UID
    for UID, dev in connectedDevices:
        if h.getDeviceName(int(dev)) == "BatteryBuzzer":
            battery_UID = UID
    test_battery() #TODO Calls test_battery to send alert once for no battery buzzer

def test_battery():
    global battery_UID
    if battery_UID is None or battery_UID not in [x[0] for x in connectedDevices]:
        ansible.send_message('ADD_ALERT', {
        'payload': {
            'heading': "Battery Error",
            'message': "Battery buzzer not connected. Please connect and restart the robot"
            }
        })
        ansible.send_message('UPDATE_BATTERY', {
            'battery': {
                'value': 0
                }
        })
        return False

    try:
        (safe, connected, c0, c1, c2, voltage), timestamp = h.getData(battery_UID,"dataUpdate")
    except:
        safe, voltage = False, 0.0

    ansible.send_message('UPDATE_BATTERY', {
       'battery': {
            'value': voltage
            }
    })

    if not safe:
        ansible.send_message('ADD_ALERT', {
        'payload': {
            'heading': "Battery Error",
            'message': "Battery level critical. Reconnect a safe battery and restart the robot"
            }
        })
        return False
    else:
        return True

#####
# Hibike actuators
#####
all_servos = {}
def set_servos(data):
    global all_servos
    for device_id in data:
        value = data[device_id]
        all_servos[device_id] = value
        h.writeValue(device_id_to_uid(device_id),
                     "servo" + str(device_id_to_index(device_id)),
                     value)
    mc.set('servo_values', {})

flag_UID = None
def init_flag():
    global flag_UID
    for UID, dev in connectedDevices:
        if h.getDeviceName(int(dev)) == "TeamFlag":
            flag_UID = UID
    if flag_UID is None:
        print("WARNING: no team flag found")


flag_debounce = None
def set_flag(values):
    global flag_debounce
    if flag_UID is None:
        return

    if values == flag_debounce:
        return
    flag_debounce = values

    for field, value in zip(["s1", "s2", "s3", "s4"], values):
        h.writeValue(flag_UID, field, int(value))

calibrate_val = 1
def metal_d_calibrate(metalID):
    global calibrate_val
    for i in range(10):
    #while h.getData(metalID, "calibrate") != calibrate_val:
        h.writeValue(metalID, "calibrate", calibrate_val)
    calibrate_val += 1
    mc.set("metal_detector_calibrate", [False,False])

def set_light(value):
    device_id = value[0]
    write_value = value[1]
    h.writeValue(device_id_to_uid(device_id), "Toggle", write_value)
    mc.set("toggle_light", None)

#####
# Motors
#####
name_to_grizzly, name_to_modes = {}, {}

# Called on start of student code, finds and configures all the connected motors
def enumerate_motors():
    try:
        addrs = Grizzly.get_all_ids()
    except usb.USBError:
        print("WARNING: no Grizzly Bear devices found")
        addrs = []

    # Brute force to find all
    name_to_values = {}
    for index in range(len(addrs)):
        # default name for motors is motor0, motor1, motor2, getEnumeratedDevices
        grizzly_motor = Grizzly(addrs[index])
        grizzly_motor.set_mode(ControlMode.NO_PID, DriveMode.DRIVE_BRAKE)
        grizzly_motor.set_target(0)

        # enable usb mode disables timeouts, so we have to disable it to enable timeouts.
        #grizzly_motor._set_as_int(Addr.EnableUSB, 0, 1)

        # set the grizzly timeout to 500 ms
        #grizzly_motor._set_as_int(Addr.Timeout, 500, 2)
        name_to_grizzly['motor' + str(index)] = grizzly_motor
        name_to_values['motor' + str(index)] = 0
        name_to_modes['motor' + str(index)] = (ControlMode.NO_PID, DriveMode.DRIVE_BRAKE)

    mc.set('motor_values', name_to_values)

def set_motors(data):
    for name, value in data.items():
        grizzly = name_to_grizzly[name]
        try:
            grizzly.set_target(value)
        except:
            stop_motors()
            return


# Called on end of student code, sets all motor values to zero
def stop_motors():
    motor_values = mc.get('motor_values')
    for name, grizzly in name_to_grizzly.iteritems():
        try:
            grizzly.set_target(0)
        except:
            print("WARNING: failed to stop grizzly")
        motor_values[name] = 0

    mc.set('motor_values', motor_values)

def drive_set_distance(list_tuples):
    for item in list_tuples:
        grizzly = name_to_grizzly[item[0]]
        try:
            grizzly.write_encoder(0)
            grizzly.set_mode(ControlMode.POSITION_PID, DriveMode.DRIVE_BRAKE)
            grizzly.set_target(item[1] * gear_to_tick[item[2]])
            control_mode = mc.get("control_mode")
            set_control_mode(control_mode)
            drive_mode = mc.get("drive_mode")
            set_control_mode(control_mode)
        except:
            stop_motors()
        mc.set("drive_distance", [])

def set_control_mode(mode):
    new_mode = all_modes[mode[0]]
    if mode[1] == "all":
        for motor, old_mode in name_to_modes.items():
            grizzly = name_to_grizzly[motor]
            try:
                grizzly.set_mode(new_mode, old_mode[1])
            except:
                pass
    else:
        grizzly = name_to_grizzly[motor]
        try:
            grizzly.set_mode(new_mode, old_mode[1])
        except:
            pass
    mc.set("control_mode", [])

def set_drive_mode(mode):
    new_mode = all_modes[mode[0]]
    if mode[1] == "all":
        for motor, old_mode in name_to_modes.items():
            grizzly = name_to_grizzly[motor]
            try:
                grizzly.set_mode(old_mode[0], new_mode)
            except:
                pass
    else:
        grizzly = name_to_grizzly[motor]
        try:
            grizzly.set_mode(old_mode[0], new_mode)
        except:
            pass
    mc.set("drive_mode", [])

def set_PID(constants):
    PID_constants[constants[0]] = constants[1]
    p = PID_constants["P"]
    i = PID_constants["I"]
    d = PID_constants["D"]
    for motor, grizzly in name_to_grizzly.items():
        try:
            grizzly.init_pid(p, i, d)
        except:
            print("pid set failed");
    mc.set("PID_constants", [])


# A process for sending the output of student code to the UI
def log_output(stream):
    #TODO: figure out a way to limit speed of sending messages, so
    # ansible is not overflowed by printing too fast
    for line in stream:
        if robot_status == 0:
            return
        time.sleep(0.005)
        ansible.send_message('UPDATE_CONSOLE', {
            'console_output': {
                'value': line
            }
        })

def upload_file(filename, msg):
    if not os.path.exists(os.path.dirname(filename)):
        try:
            os.makedirs(os.path.dirname(filename))
        except OSError as exc: # Guard against race condition
            if exc.errno != errno.EEXIST:
                raise
    with open(filename, 'w+') as f:
        f.write(msg['content']['code'])

def msg_handling(msg):
    global robot_status, student_proc, console_proc
    msg_type, content = msg['header']['msg_type'], msg['content']
    if msg_type == 'upload' and not robot_status:
        filename = "student_code/student_code.py"
        upload_file(filename, msg)
        #enumerate_motors() TODO Unable to restart motors that already exist
    elif msg_type == 'execute' and not robot_status:
        filename = "student_code/student_code.py"
        # Field Control: if content has key 'code' and it is not None, then upload+execute
        # otherwise, don't upload, just execute
        if 'code' in content and content['code']:
            upload_file(filename, msg)
        student_proc = subprocess.Popen(['python', '-u', 'student_code/student_code.py'],
                stdout=subprocess.PIPE, stderr=subprocess.STDOUT)
        # turns student process stdout into a stream for sending to frontend
        lines_iter = iter(student_proc.stdout.readline, b'')
        # start process for watching for student code output
        robot_status= 1
        console_proc = Thread(target=log_output,
                              args=(lines_iter,))
        console_proc.start()
    elif msg_type == 'stop' and robot_status:
        student_proc.terminate()
        # console_proc.terminate()
        stop_motors()
        robot_status = 0
    elif msg_type == 'update':
        #initiate necessary shutdown procedures
        if robot_status:
            student_proc.terminate()
            # console_proc.terminate()
            stop_motors()

        os.system('sudo restart runtime')
    elif msg_type == 'custom_names':
        device_id_set_name(msg['content']['id'], msg['content']['name'])
    elif msg_type == 'game':
        mc.set('game', msg['content'])

peripheral_data_last_sent = 0
def send_peripheral_data(data):
    global peripheral_data_last_sent
    # TODO: This is a hack. Should put this into a separate process
    if time.time() < peripheral_data_last_sent + 1:
        return
    peripheral_data_last_sent = time.time()

    # Send sensor data
    for device_id, value in data.items():
        ansible.send_message('UPDATE_PERIPHERAL', {
            'peripheral': {
                'name': device_id_get_name(device_id),
                'peripheralType':h.getDeviceName(uid_to_type[device_id_to_uid(device_id)]),
                'value': value,
                'id': device_id
                }
            })

motor_data_last_sent = 0
def send_motor_data(data):
    global motor_data_last_sent
    if time.time() < motor_data_last_sent + 1:
        return
    motor_data_last_sent = time.time()

    for name, value in data.items():
        ansible.send_message('UPDATE_PERIPHERAL', {
            'peripheral': {
                'name': device_id_get_name(name),
                'peripheralType':'MOTOR_SCALAR',
                'value': value,
                'id': name
            }
        })

read_naming_map()
enumerate_hibike()
enumerate_motors()
while True:
    if battery_UID: #TODO Only tests battery safety if battery buzzer is connected
        battery_safe = test_battery()
    if not battery_safe and battery_UID: #TODO Disables sending alert if battery buzzer is not connected
        if robot_status:
            student_proc.terminate()
            stop_motors()
            robot_status = 0
        for _ in range(10):
            ansible.send_message('UPDATE_STATUS', {
                'status': {'value': False}
            })
            time.sleep(0.1)
        continue

    msg = ansible.recv()
    # Handle any incoming commands from the UI
    if msg:
        msg_handling(msg)

    # Send whether or not robot is executing code
    ansible.send_message('UPDATE_STATUS', {
        'status': {'value': robot_status}
    })

    # Update sensor values, and send to UI
    all_sensor_data = get_all_data(connectedDevices)
    send_peripheral_data(all_sensor_data)
    mc.set('sensor_values', all_sensor_data)

    md_calibrate = mc.get('metal_detector_calibrate')
    if md_calibrate[1]:
        metal_d_calibrate(device_id_to_uid(md_calibrate[0]))

    # Update motor values, and send to UI
    motor_values = mc.get('motor_values') or {}
    send_motor_data(motor_values)
    if robot_status and mc.get('game')['enabled']:
        set_motors(motor_values)
    elif not mc.get('game')['enabled']:
        stop_motors()
        mc.set('gamepad', {'0': {'axes': [0,0,0,0], 'buttons': None, 'connected': None, 'mapping': None}})

    #Set Servos
<<<<<<< HEAD
    servo_values = mc.get('servo_values') or {}
    if mc.get('game')['enabled']:
=======
    servo_values = mc.get('servo_values') 
    if servo_values:
>>>>>>> 17a8fecc
        set_servos(servo_values)

    #Set Team Flag
    flag_values = mc.get('flag_values') or [False, False, False, False]
    if flag_values:
        set_flag(flag_values)

    #Drive distance for grizzlies
    drive_distance = mc.get('drive_distance')
    if drive_distance:
        drive_set_distance(drive_distance)

    #set control mode
    control_mode = mc.get("control_mode")
    if control_mode:
        set_control_mode(control_mode)

    #set drive mode
    drive_mode = mc.get("drive_mode")
    if drive_mode:
        set_drive_mode(drive_mode)

    #rebind PID constants
    PID_rebind= mc.get("PID_constants")
    if PID_rebind:
        set_PID(PID_rebind)

    #toggle light on or off
    toggle_value = mc.get("toggle_light")
    if toggle_value != None:
        set_light(toggle_value)


    time.sleep(0.05)<|MERGE_RESOLUTION|>--- conflicted
+++ resolved
@@ -533,13 +533,8 @@
         mc.set('gamepad', {'0': {'axes': [0,0,0,0], 'buttons': None, 'connected': None, 'mapping': None}})
 
     #Set Servos
-<<<<<<< HEAD
-    servo_values = mc.get('servo_values') or {}
-    if mc.get('game')['enabled']:
-=======
     servo_values = mc.get('servo_values') 
-    if servo_values:
->>>>>>> 17a8fecc
+    if servo_values and mc.get('game')['enabled']:
         set_servos(servo_values)
 
     #Set Team Flag
