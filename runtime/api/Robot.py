# ------
# Robot.py class
# This runs the robot.
# Copyright 2015. Pioneers in Engineering.
# ------
'''
This module contains functions for reading data from the robot, and for
manipulating the robot.

To use this module, you must first import it:

>>> from api import Robot
>>> from api.Robot import *
'''
import memcache
memcache_port = 12357
mc = memcache.Client(['127.0.0.1:%d' % memcache_port]) # connect to memcache

motor = {}

_naming_map_filename = 'student_code/CustomID.txt'
_name_to_id = {} # Mapping from motor name to device_id, both are strings
try:
    with open(_naming_map_filename, "r") as f:
        for line in f.readlines():
            line = line.strip()
            device_id, name = line.split(" ", 1)
            _name_to_id[name] = device_id
except:
    print("Could not read naming map")

def _lookup(name):
    if name in _name_to_id:
        return _name_to_id[name]
    return name

def get_motor(name):
    """Returns the current power value for a motor.

    :param name: A string that identifies the motor
    :returns: A value between -1 and 1, which is the power level of that motor.

    :Examples:

    >>> motor = get_motor(motor1)

    """
    device_id = _lookup(name)
    name_to_value = mc.get('motor_values')
    assert type(device_id) is str, "Type Mismatch: Must pass in a string"
    try:
        return name_to_value[device_id]/100
    except KeyError:
        raise KeyError("Motor name not found.")

def set_motor(name, value):
    """Sets a motor to the specified power value.

    :param name: A string that identifies the motor.
    :param value: A decimal value between -1 and 1, the power level you want to set.

    :Examples:

    >>> set_motor("motor1", .50)

    """
    assert type(name) is str, "Type Mismatch: Must pass in a string to name."
    assert type(value) is int or type(value) is float, "Type Mismatch: Must pass in an integer or float to value."
    assert value <= 1 and value >= -1, "Motor value must be a decimal between -1 and 1 inclusive."
    device_id = _lookup(name)
    name_to_value = mc.get('motor_values')
    if device_id not in name_to_value:
        raise KeyError("No motor with that name")
    name_to_value[device_id] = value*100
    mc.set('motor_values', name_to_value)

def get_sensor(name):
    """Returns the value, or reading corresponding to the specified sensor.

    :param name: A string that identifies the sensor.
    :returns: The reading of the sensor at the current point in time.
    """
    device_id = _lookup(name)
    all_data = mc.get('sensor_values')
    try:
        return all_data[device_id]
    except KeyError:
        raise KeyError("No Sensor with that name")

def get_all_motors():
    """Returns the current power values for every connected motor.
    """
    return mc.get('motor_values')

def set_led(num, value):
    """Sets a specific LED on the team flag

    :param num: The number of the LED (0, 1, 2, or 3)
    :param value: A boolean value

    :Examples:

    >>> set_LED("flag12",Flag.OFF)
    >>> set_LED("flag1",Flag.LOW)
    """
    flag_data = mc.get('flag_values')
    flag_data[num] = value
    mc.set('flag_values', flag_data)

def set_servo(name,value):  #TODO Check with hibike on exact functionality
    """Sets a degree for a specific servo to turn.

    One servo, as specified by its name, is set to turn to an integer amount of degrees (0-180)

    :param name: A string that identifies the servo
    :param value: An integer between 0 and 180 which sets the amount to turn to in degrees

    :Examples:

    >>> set_servo("servo1",90)
    >>> set_servo("servo3",150)

    """
    assert 0 <= value <= 180, "Servo degrees must be between 0 and 180"
    device_id = _lookup(name)
    name_to_value = mc.get('servo_values')
    name_to_value[device_id] = value
    mc.set('servo_values', name_to_value)


def get_rgb(name):
    """Returns a list of rgb values from the specified color sensor.

    Each value for red, green, and blue will return a
    number between 0 and 255, where 255 indicates a higher intensity. This function returns
    the result from one specific color sensor.

    :param name: A string that identifies the color sensor
    :returns: A list of integers in the order of values for red, green, blue

    :Examples:

    >>> color = get_color_sensor("color1")
    >>> color
    [100, 240, 150]

    """
    device_id = _lookup(name)
    data = _testConnected(device_id)
    red = data[0]
    green = data[1]
    blue = data[2]
    return [red, green, blue]

def get_luminosity(name):
    """Returns the luminosity for the specified color sensor.

    The color sensor returns the luminosity detected by the color sensor, represnted by
    a decimal where larger numbers indicates higher intensity.

    :param name: A string that identifies the color sensor
    :returns: A double where a larger number indicates a higher intensity

    :Examples:

    >>> lum_berry = get_luminosity("color1")

    """
    device_id = _lookup(name)
    return _testConnected(device_id)[3]

def get_hue(name):
    """Returns the hue detected at the specified color sensor.

    This uses the red, green, and blue sensors on the color sensor to return the
    detected hue, which is represented as a double between 0 and 360. See
    https://en.wikipedia.org/wiki/Hue for more information on hue.

    :param name: A string that identifies the color sensor
    :returns: A double between 0 and 360 representing the detected hue

    :Examples:

    >>> hue = get_hue("color1")
    >>> hue
    254.01

    """
    device_id = _lookup(name)
    return _testConnected(device_id)[4]

def toggle_light(name, status):
    """Turns the light on specfied color sensor on or off.

    Takes in the name of the specified color sensor and a boolean (True for on, false for off).

    :param name: A string that identifies the color sensor.
    :param status: A boolean that determines whether the light should be on (True) or off (False)
    """
    device_id = _lookup(name)
    if (status):
        write_value = 1
    else:
        write_value = 0
    mc.set("toggle_light", [device_id, write_value])

def get_distance_sensor(name):
    """Returns the distance away from the sensor an object is, measured in centimeters

    :param name: A String that identifies the distance sensor
    :returns: A double representing how many centimeters away the object is from the sensor

    :Examples:

    >>> distance = get_distance_sensor("distance1")

    """
    device_id = _lookup(name)
    return _testConnected(device_id)


def get_limit_switch(name):
    """Returns whether a specified limit switch on the identified device is pressed or not

    The specified limit switch returns a boolean, either True (pressed) or False (not pressed).

    :param name: A String that identifies the limit switch
    :returns: A boolean value, where True is pressed and False is not pressed.

    :Examples:

    >>> switch = get_limit_switch("switch1",3)
    >>> switch
    True

    """
    device_id = _lookup(name)
    return _testConnected(device_id)

def get_potentiometer(name):
    """Returns the sensor reading of a potentiometer

    The potentiometer returns a decimal between 0 and 1, indicating the angle detected,
    where 0 and 1 are the two extreme angles.

    :param name: A string that identifies the potentiometer smart device (contains four potentiometers)
    :returns: A decimal between 0 and 1 representing the angle.

    """
    device_id = _lookup(name)
    return _testConnected(device_id)

def get_metal_detector(name): #TODO metal detector Implementation
    """Returns the sensor reading of the specified metal detector


    Each metal detector returns an integer, which changes based on the prescence of metal.
    After callibration, the value should increase in the presence of steel and decrease in
    the presence of aluminum. There is random drift of around 8 so your code should callibrate
    in air often.

    :param name: A String that identifies the metal detector smart device.
    :returns: An integer (large) which represents whether metal is detected or not.

    """
    device_id = _lookup(name)
    return _testConnected(device_id)

def calibrate_metal_detector(name): #TODO test calibration 
    """Calibrates the specified metal sensor

    Calibrates to set the current reading of the metal detector to air (0). It is
    recommended that this is called before every reading to avoid misreading values
    due to drift.

    :param name: A String that identifies the metal detector smart device.
    """
    device_id = _lookup(name)

    mc.set("metal_detector_calibrate",[device_id, True])


def get_line_sensor(name):
    """Returns a value used to determine whether the selected sensor is over a line or not

    If the selected sensor (left, center, or right) is over a line/reflective surface, 
    this will return an double close to 0; 
    Over the ground or dark material, this will return an double close to 1. 

    :param name: A String that identifies the reflecting smart device.
    :returns: An double that specifies whether it is over the tape (0 - 1)
    """
    device_id = _lookup(name)
    return _testConnected(device_id)



def drive_distance_all(degrees, motors, gear_ratios):
    """Drives all motors in the list a set number of degrees set by the corresponding index in the distances list.

    The specified motor will run until it reaches the specified degree of rotation and will hold the motor
    there until a grizzly motor method is called again.
    The gear ratio should be indicated on the physical motor itself. Implementation of this method for users in PID mode:
    this method translates degrees into encoder ticks and then sets the target in said encoder ticks. When this method is called again
    on the same motor, current encoder tick position is reset to 0 and the method reruns.

    :param degrees: A list of integers corresponding to the number of ticks to be moved. The integer at the index of
        this list should match the motor's index.
    :param motor: A list of strings corresponding to the motor names to be rotated. The index of the motor names
        should match the index of the distance.
    :param gear_ratios: A list of integers corresponding to the gear ratios of the motors. The integer at the
        index of this list should match the motor's index.
    """
    assert isinstance(motors, list), "motors must be a list"
    assert isinstance(gear_ratios, list), "gear_ratios must be a list"
    assert isinstance(degrees, list), "degrees must be a list"
    assert len(degrees) == len(motors) and len(degrees) == len(gear_ratios), "List lengths for all 3 parameters must be equal"
    motor_list = mc.get("motor_values")
    for motor in motors:
        assert motor in motor_list, motor + " not found in connected motors"
    zipped = zip(motors, degrees, gear_ratios)
    mc.set("drive_distance", zipped)

  #TODO, need to reset positions each time these two methods are called.
def drive_distance_degrees(degrees, motor, gear_ratio):
    """Drives the specified motor a set number of degrees and holds the motor there.

    The specified motor will run until it reaches the specified degree of rotation and will hold the motor there until a grizzly motor method is called again.
    The gear ratio should be indicated on the physical motor itself. Implementation of this method for users in PID mode:
    this method translates degrees into encoder ticks and then sets the target in said encoder ticks. When this method is called again
    on the same motor, current encoder tick position is reset to 0 and the method reruns.

    :param degrees: An integer corresponding to the number of degrees to be moved
    :param motor: A String corresponding to the motor name to be rotated
    :param gear_ratio: An integer corresponding to the gear ratio of the motor (19 or 67)
    """
    assert isinstance(motors, str), "motor must be an String"
    assert isinstance(gear_ratios, int), "gear_ratio must be an integer"
    assert isinstance(degrees, int), "degrees must be an integer"
    motor_list = mc.get("motor_values")
    assert motor in motor_list, motor + " not found in connected motors"
    assert gear_ratio in [19,67], "Gear ratio must be 19:1 or 67:1"
    sent_list = [(motor, degrees, gear_ratio)]
    mc.set("drive_distance", sent_list)


def drive_distance_rotations(rotations, motor, gear_ratio):
    """Drives the specified motor a set number of rotations and holds the motor there.

    The specified motor will run until it reaches the specified degree of rotation and will hold the motor there until a grizzly motor method is called again.
    The gear ratio should be indicated on the physical motor itself. Implementation of this method for users in PID mode:
    this method translates degrees into encoder ticks and then sets the target in said encoder ticks. When this method is called again
    on the same motor, current encoder tick position is reset to 0 and the method reruns.

    :param rotations: An integer corresponding to the number of rotations to be moved
    :param motor: A String corresponding to the motor name to be rotated
    :param gear_ratio: An integer corresponding to the gear ratio of the motor (19 or 67)
    """
    assert isinstance(motors, str), "motor must be a String"
    assert isinstance(gear_ratios, int), "gear_ratio must be an integer"
    assert isinstance(rotations, int), "degrees must be an integer"
    motor_list = mc.get("motor_values")
    assert motor in motor_list, motor + " not found in connected motors"
    assert gear_ratio in [19,67], "Gear ratio must be 19:1 or 67:1"
    sent_list = [(motor, rotations*360, gear_ratio)]
    mc.set("drive_distance", sent_list)


def set_drive_mode(mode):
    """Sets the drive mode of all the motors between coasting and full breaking.

    Enter a string ("coast" or "brake") to specify if the motors should fully break after movement or coast to a stop. Default mode is breaking after
    movement

    :param mode: A String ("coast" or "brake") corresponding to the selected drive mode.
    """
    mode = mode.lower()
    assert mode in ["coast", "brake"], mode + " is not a valid drive mode"
    assert gear_ratio in [19,67], "Gear ratio must be 19:1 or 67:1"
    mc.set("drive_mode", [mode, "all"])

def change_control_mode_all(mode):
    """Changes PID mode for all motors connected to the robot

    This changes the control mode for inputing values into all of the motors.
    Default mode - No_PID which means one inputs a range of floats from -1 to 1 and the motor runs at a proportion corresponding to that range.

    Speed PID - Motors run at encoder ticks per second instead of an integer range. Encoder ticks are a proportion of a rotation, similar to degrees
    to check for encoder ticks for each motor, see this website: https://www.pololu.com/category/116/37d-mm-gearmotors

    Position PID - Motors run until at a certain position, using encoder ticks as units. See above website for number of ticks per degree of rotation.

    :param mode: A String ("default", "speed", "position") corresponding to the wanted control mode for all motors.

    """
    mode = mode.lower()
    assert mode in ["default", "speed", "position"], mode + " is not a valid control mode"
    mc.set("control_mode", [mode, "all"])

def change_control_mode(mode, motor):
    """Changes PID mode for specified motors connected to the robot

    This changes the control mode for inputing values into the specified motors.

    Default mode - No_PID which means one inputs a range of integers from -1 to 1 and the motor runs at a proportion corresponding to that range.

    Speed PID - Motors run at encoder ticks per second instead of an integer range. Encoder ticks are a proportion of a rotation, similar to degrees
    to check for encoder ticks for each motor, see this website: https://www.pololu.com/category/116/37d-mm-gearmotors

    Position PID - Motors run until at a certain position, using encoder ticks as units. See above website for number of ticks per degree of rotation.

    :param mode: A String ('default', 'speed', 'position') corresponding to the wanted control mode for the specified motor.

    """
    mode = mode.lower()
    assert mode in ["default", "speed", "position"], mode + " is not a valid control mode"
    motor_list = mc.get("motor_values")
    assert motor in motor_list, motor + " not found in connected motors"
    mc.set("control_mode", [mode, motor])

def change_PID_constants(value, constant):
    """Changes a PID constant which error corrects for motor positions.

    P - Proportion - changes the constant for present error correcting
    I - Integral - changes the constant for past error correcting
    D - Derivative - changes the constant for future errors - decreases response time
    For more information, refer to a mentor or the wiki page: https://en.wikipedia.org/wiki/PID_controller

    :param value: A decimal corresponding to the new coefficient of a PID constant.
    :param constant: A String ("P", "I", "D") corresponding to the constant to be changed.
    """
    constant = constant.upper()
    assert constant in ["P", "I", "D"], "invalid constant" + constant
    mc.set("PID_constant", (constant, value))

def get_PID_constants():
    """Returns a dictionary with the key being the constants and the corresponding item as the value of the constant

    Returns a list of 3 tuples with the key containing a String ("P", "I", or "D") corresponding to each of the constants. The item
    of the dictionary is that constant's current value.
    """
    return mc.get("get_PID")

def _testConnected(device_id): #checks if data exists in sensor values, throws error if doesn't
    all_data = mc.get('sensor_values')
    try:
        return all_data[device_id]
    except KeyError:
        raise KeyError("No sensor with that name")

class SensorValueOutOfBounds(Exception):
    pass

# pololu.com. 19:1 and 67:1 motors 37D motors geared. Be able to change PID constants. Move and stay - set point. once it is called again, reset and redo function.

def _get_all():
<<<<<<< HEAD
    return mc.get('sensor_values')

=======
    return mc.get('sensor_values')
>>>>>>> bb9b3341
<|MERGE_RESOLUTION|>--- conflicted
+++ resolved
@@ -454,9 +454,4 @@
 # pololu.com. 19:1 and 67:1 motors 37D motors geared. Be able to change PID constants. Move and stay - set point. once it is called again, reset and redo function.
 
 def _get_all():
-<<<<<<< HEAD
     return mc.get('sensor_values')
-
-=======
-    return mc.get('sensor_values')
->>>>>>> bb9b3341
