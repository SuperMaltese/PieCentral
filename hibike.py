--- conflicted
+++ resolved
@@ -116,13 +116,9 @@
         If n==0, iterate through all devices. 
         """
         numDevices = len(self.hibike.serialPorts)
-<<<<<<< HEAD
-        for _ in range(n):
-=======
         if (n == 0):
             n = numDevices
         for _ in n:
->>>>>>> d86858f9
             serialPort = self.hibike.serialPorts[self.serialPortIndex]
             self.processPacket(serialPort)
             self.serialPortIndex += 1
