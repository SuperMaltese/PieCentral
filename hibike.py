import os
import sys
import serial
import binascii
import time
import threading
import struct
import pdb

sys.path.append(os.getcwd())

from hibike_message import *

# connections - {uid: (port, Serial)}
# data - {uid, data}
# devices - {uid : devicetype}


class Hibike():

    def __init__(self):
        self._dataLock = threading.Lock()
        self._data = dict()
        self._connections = dict()
        self._devices = dict()

        self._enumerateSerialPorts()


    def getEnumeratedDevices(self):
        return self._devices
        #return {self._uids[port]: self._devices[port] for port in self._uids}

    # TODO decide on how to handle failures
    # device_delays = [(UID, delay)]
    def subToDevices(self, device_delays):
        errors = []
<<<<<<< HEAD
        for UID, delay in device_delays:
=======
        for UID, delay in devices:
            # TODO: delay can be values higher than 256, though that needs
            # additional processing before adding it to the bytearray
>>>>>>> 8b36c7ca
            subReq = HibikeMessage(messageTypes['SubscriptionRequest'], 
                                bytearray([delay]))
            serial_conn = self._connections[UID][1]
            send(subReq, serial_conn)
            time.sleep(0.1)
            subRes = read(serial_conn)
            if subRes == None or subRes == -1:
                # TODO
                errors.append(((UID, delay), subRes))
                continue
            response_UID = subRes.getPayload()[:11]
            response_delay = subRes.getPayload()[11:]
            if UID == response_UID and delay == response_delay:
                pass
            else:
                # TODO
                errors.append(((UID, delay), (response_UID, response_delay)))
        print errors


    # returns the latest device reading, given its uid
    def getData(self, uid):
        try:
            self._dataLock.acquire()
            value = self._data[uid]
        finally:
            self._dataLock.release()
        return value

    def writeValue(self, uid, param, value):
        payload = struct.pack("<BI", param, value)
        send(HibikeMessage(messageTypes['DeviceUpdate'], payload),
            self._connections[uid])
        time.sleep(0.1)
        while(self._connections[uid].inWaiting()):
            curr = read(self._connections[uid])
            if curr.getmessageID() == messageTypes['DeviceResponse']:
                return 0 if (param, value) == struct.unpack("<BI", curr.getPayload()) else 1
        return 1

    def _getPorts(self):
        return ['/dev/%s' % port for port in os.listdir("/dev/") 
                if port[:6] in ("ttyUSB", "tty.us")]


    def _enumerateSerialPorts(self):
        ports = self._getPorts()
        serial_conns = {p: serial.Serial(p, 115200) for p in ports}
        pingMsg = HibikeMessage(messageTypes['SubscriptionRequest'], 
                                struct.pack("<H", 0))
        time.sleep(0.5)

        for p in ports:
            send(pingMsg, serial_conns[p])
        time.sleep(0.5)
        for p in ports:
            msg = read(serial_conns[p])
            if msg == None or msg == -1:
                print("ping response failed.")
                continue

            res = struct.unpack("<HBQH", msg.getPayload())
            uid = (res[0] << 72) | (res[1] << 64) | (res[2])
            self._devices[uid] = getDeviceType(uid)
            self._data[uid] = 0
            self._connections[uid] = (p, serial_conns[p])


    def _spawnHibikeThread(self):
        h_thread = HibikeThread(self)
        h_thread.start()


# TODO: implement multithreading :)
class HibikeThread(threading.Thread):
    def __init__(self, hibike):
        threading.Thread.__init__(self)
        self.hibike = hibike
        self.connections = dict(hibike._connections)
        self._dataLock = hibike._dataLock

    def run(self):
        while 1:
            try:
                getDeviceReadings(self)
            except:
                print "Error in Hibike thread."

    def getDeviceReadings(self):
        errors = []
        for uid in self.connections:
            tup = self.connections[uid]
            mes = read(tup[1])
            if mes ==  -1:
                print "Checksum doesn't match"
            #parse the message
            elif mes != None:
                if mes.getMessageID() == messageTypes["DataUpdate"]:
                    try:
                        self._dataLock.acquire()
                        self.hibike.data[uid] = mes.getPayload()
                    finally:
                        self._dataLock.release()
                else:
                    print "Wrong message type sent"

   
    def checkSerialPorts(self):
        for port, serial_conn in self.hibike._connections.items():
            msg = read(serial_conn)
            if msg == None or msg == -1:
                continue
            if msg.getMessageID() == messageTypes["DataUpdate"]:
                self.hibike._data[port] = msg.getPayload()
<|MERGE_RESOLUTION|>--- conflicted
+++ resolved
@@ -35,13 +35,7 @@
     # device_delays = [(UID, delay)]
     def subToDevices(self, device_delays):
         errors = []
-<<<<<<< HEAD
         for UID, delay in device_delays:
-=======
-        for UID, delay in devices:
-            # TODO: delay can be values higher than 256, though that needs
-            # additional processing before adding it to the bytearray
->>>>>>> 8b36c7ca
             subReq = HibikeMessage(messageTypes['SubscriptionRequest'], 
                                 bytearray([delay]))
             serial_conn = self._connections[UID][1]
