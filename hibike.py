--- conflicted
+++ resolved
@@ -163,15 +163,8 @@
 
     def run(self):
         while 1:
-<<<<<<< HEAD
-            try:
-                self.getDeviceReadings()
-            except:
-                print "Error in Hibike thread."
-=======
             self.getDeviceReadings()
             self.sendDeviceRequests()
->>>>>>> 4ce40dfd
 
     def getDeviceReadings(self):
         errors = []
