import os
import sys
import serial
import binascii
import time
import threading
import struct
import pdb

sys.path.append(os.getcwd())

from hibike_message import *

# connections - {uid: (port, Serial)}
# data - {uid, data}
# devices - {uid : devicetype}


class Hibike():

    def __init__(self):
        self._dataLock = threading.Lock()
        self._sendLock = threading.Lock()
        self._readLock = threading.Lock()

        self._portList = self._getPorts()
        self._data = dict()
        self._connections = dict()
        self._devices = dict()

        self._enumerateSerialPorts()
        self._spawnHibikeThread()


    def getEnumeratedDevices(self):
        return self._devices
        #return {self._uids[port]: self._devices[port] for port in self._uids}

    # TODO decide on how to handle failures
    # device_delays = [(UID, delay)]
    def subToDevices(self, device_delays):
        errors = []
<<<<<<< HEAD
        for UID, delay in devices:
            payload = bytearray()
            payload.extend(struct.pack("<H", delay))
=======
        for UID, delay in device_delays:
>>>>>>> 8ad21d0a
            subReq = HibikeMessage(messageTypes['SubscriptionRequest'], 
                                    payload)
            serial_conn = self._connections[UID][1]
            send(subReq, serial_conn)
            time.sleep(0.1)

            try:
                self._readLock.acquire()
                subRes = read(serial_conn)
                # pdb.set_trace()
                if subRes == None or subRes == -1:
                    # TODO
                    print("failed with subResponse")
                    errors.append(((UID, delay), subRes))
                    continue
                response_UID = subRes.getPayload()[:11]
                response_delay = subRes.getPayload()[11:]
                if payload == response_delay:
                    pass
                else:
                    # TODO
                    errors.append(((UID, delay), (response_UID, response_delay)))
            
            finally:
                self._readLock.release()
        
        print errors


    # returns the latest device reading, given its uid
    def getData(self, uid):
        try:
            self._dataLock.acquire()
            value = self._data[uid]
        finally:
            self._dataLock.release()
        return value

    def writeValue(self, uid, param, value):
        payload = struct.pack("<BI", param, value)
        send(HibikeMessage(messageTypes['DeviceUpdate'], payload),
            self._connections[uid])
        time.sleep(0.1)
        while(self._connections[uid].inWaiting()):
            curr = read(self._connections[uid])
            if curr.getmessageID() == messageTypes['DeviceResponse']:
                return 0 if (param, value) == struct.unpack("<BI", curr.getPayload()) else 1
        return 1

    def _getPorts(self):
        return ['/dev/%s' % port for port in os.listdir("/dev/") 
                if port[:6] in ("ttyUSB", "tty.us")]


    def _enumerateSerialPorts(self):
        serial_conns = {p: serial.Serial(p, 115200) for p in self._portList}
        payload = bytearray()
        payload.extend(struct.pack("<H", 0))
        pingMsg = HibikeMessage(messageTypes['SubscriptionRequest'], 
                                payload)
        time.sleep(3)

        for p in self._portList:
            send(pingMsg, serial_conns[p])
        time.sleep(0.2)
        for p in self._portList:
            msg = read(serial_conns[p])
            # pdb.set_trace()
            if msg == None or msg == -1:
                print("ping response.")
                continue
            if msg.getmessageID() != messageTypes["SubscriptionResponse"]:
                print("wrong message back: "+str(msg))

            res = struct.unpack("<HBQH", msg.getPayload())
            uid = (res[0] << 72) | (res[1] << 64) | (res[2])
            self._devices[uid] = getDeviceType(uid)
            self._data[uid] = 0
            self._connections[uid] = (p, serial_conns[p])


    def _spawnHibikeThread(self):
        h_thread = HibikeThread(self)
        h_thread.daemon = True
        h_thread.start()


# TODO: implement multithreading :)
class HibikeThread(threading.Thread):
    def __init__(self, hibike):
        threading.Thread.__init__(self)
        self.hibike = hibike
        self.connections = dict(hibike._connections)
        self._dataLock = hibike._dataLock
        self._readLock = hibike._readLock

    def run(self):
        while 1:
            # try:
            self.getDeviceReadings()
            # except:
                # print "Error in Hibike thread."

    def getDeviceReadings(self):
        errors = []
        for uid in self.connections:
            tup = self.connections[uid]

            try:
                self._readLock.acquire()
                mes = read(tup[1])
            finally:
                self._readLock.release()
            
            if mes ==  -1:
                print "Checksum doesn't match"
            #parse the message
            elif mes != None:
                if mes.getmessageID() == messageTypes["DataUpdate"]:
                    try:
                        self._dataLock.acquire()
                        self.hibike._data[uid] = mes.getPayload()
                    finally:
                        self._dataLock.release()
                else:
                    print "Wrong message type sent"
                    print mes

   
    def checkSerialPorts(self):
        for port, serial_conn in self.hibike._connections.items():
            msg = read(serial_conn)
            if msg == None or msg == -1:
                continue
            if msg.getmessageID() == messageTypes["DataUpdate"]:
                self.hibike._data[port] = msg.getPayload()
<|MERGE_RESOLUTION|>--- conflicted
+++ resolved
@@ -40,13 +40,10 @@
     # device_delays = [(UID, delay)]
     def subToDevices(self, device_delays):
         errors = []
-<<<<<<< HEAD
-        for UID, delay in devices:
+
+        for UID, delay in device_delays:
             payload = bytearray()
             payload.extend(struct.pack("<H", delay))
-=======
-        for UID, delay in device_delays:
->>>>>>> 8ad21d0a
             subReq = HibikeMessage(messageTypes['SubscriptionRequest'], 
                                     payload)
             serial_conn = self._connections[UID][1]
