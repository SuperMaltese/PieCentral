--- conflicted
+++ resolved
@@ -41,11 +41,6 @@
       latestSaveCode: '',
       editorCode: '',
       editorTheme: 'github',
-<<<<<<< HEAD
-      gameEnable: false,
-      gameAuto: false,
-=======
->>>>>>> b863118f
       fontSize: 14
     };
   },
@@ -253,40 +248,23 @@
   stopRobot() {
     Ansible.sendMessage('stop', {});
   },
-<<<<<<< HEAD
-  gameEnable() {
-    this.setState({gameEnable: !this.state.gameEnable}, () => Ansible.sendMessage('game', {enabled: this.state.gameEnable, autonomous: this.state.gameAuto}))
-  },
-  gameAuto() {
-    this.setState({gameAuto: !this.state.gameAuto}, () => Ansible.sendMessage('game', {enabled: this.state.gameEnable, autonomous: this.state.gameAuto}))
-  },
-=======
->>>>>>> b863118f
   openAPI() {
     window.open("https://pie-api.readthedocs.org/")
   },
   fontIncrease() {
     if (this.state.fontSize <= 28) {
-<<<<<<< HEAD
-      this.state.fontSize += 7;
-=======
       storage.set('editorFontSize', {editorFontSize: this.state.fontSize + 7}, (err)=>{
         if (err) throw err;
       });
       this.setState({fontSize: this.state.fontSize + 7});
->>>>>>> b863118f
     }
   },
   fontDecrease() {
     if (this.state.fontSize > 7) {
-<<<<<<< HEAD
-      this.state.fontSize -= 7;
-=======
       storage.set('editorFontSize', {editorFontSize: this.state.fontSize - 7}, (err)=>{
         if (err) throw err;
       });
       this.setState({fontSize: this.state.fontSize - 7});
->>>>>>> b863118f
     }
   },
   generateButtons() {
@@ -298,10 +276,7 @@
           new EditorButton('create', 'New', this.createNewFile, 'file'),
           new EditorButton('open', 'Open', this.openFile, 'folder-open'),
           new EditorButton('save', 'Save', this.saveFile, 'floppy-disk'),
-          new EditorButton('saveas', 'Save As', this.saveAsFile, 'floppy-save'),
-          new EditorButton('api', 'API', this.openAPI, 'book'),
-          new EditorButton('zoomin', 'Font Larger', this.fontIncrease, 'zoom-in'),
-          new EditorButton('zoomout', 'Font Smaller', this.fontDecrease, 'zoom-out')
+          new EditorButton('saveas', 'Save As', this.saveAsFile, 'floppy-save')
         ],
       }, {
         groupId: 'code-execution-buttons',
@@ -310,10 +285,6 @@
           new EditorButton('stop', 'Stop', this.stopRobot, 'stop', !(this.props.isRunningCode && this.props.runtimeStatus)),
           new EditorButton('toggle-console', 'Toggle Console', this.toggleConsole, 'console'),
           new EditorButton('clear-console', 'Clear Console', this.clearConsole, 'remove'),
-<<<<<<< HEAD
-          new EditorButton('enabled', 'Game Enable', this.gameEnable, 'play-circle', false, this.state.gameEnable),
-          new EditorButton('autonomous', 'Autonomous', this.gameAuto, 'king', false, this.state.gameAuto)
-=======
           new EditorButton('upload', 'Upload', this.upload, 'upload', (this.props.isRunningCode || !this.props.runtimeStatus)),
         ]
       }, {
@@ -322,7 +293,6 @@
           new EditorButton('api', 'API Documentation', this.openAPI, 'book'),
           new EditorButton('zoomin', 'Increase fontsize', this.fontIncrease, 'zoom-in'),
           new EditorButton('zoomout', 'Decrease fontsize', this.fontDecrease, 'zoom-out')
->>>>>>> b863118f
         ]
       }
     ];
