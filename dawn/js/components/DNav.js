--- conflicted
+++ resolved
@@ -17,14 +17,9 @@
 
 export default React.createClass({
   displayName: 'DNav',
-<<<<<<< HEAD
-  getInitialState() {
-    return { showUpdateModal: false };
-=======
   shouldComponentUpdate(nextProps, nextState) {
     return nextProps.connection !== this.props.connection ||
       nextProps.battery !== this.props.battery;
->>>>>>> 9036d684
   },
   saveAddress(currentAddress) {
     let prompt = smalltalk.prompt(
