--- conflicted
+++ resolved
@@ -26,9 +26,6 @@
     this.addSteps(joyrideSteps);
     RobotInfoStore.on('change', this.updateRobotInfo);
     AlertStore.on('change', this.updateAlert);
-<<<<<<< HEAD
-    this.startTour();
-=======
     storage.has('firstTime').then((hasKey)=>{
       if (!hasKey) {
         this.startTour();
@@ -37,7 +34,6 @@
         });
       }
     });
->>>>>>> b863118f
   },
   componentWillUnmount() {
     RobotInfoStore.removeListener('change', this.updateRobotInfo);
