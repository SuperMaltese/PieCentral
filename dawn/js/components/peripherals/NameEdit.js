--- conflicted
+++ resolved
@@ -26,9 +26,6 @@
           text={this.props.name}
           change={this.dataChange}
           paramName="name"
-<<<<<<< HEAD
-          style = {this.styles.editing}
-=======
           style = {{
             backgroundColor: 'white',
             minWidth: 150,
@@ -37,17 +34,10 @@
             padding: 0,
             fontSize:15
           }}
->>>>>>> c464bf2a
         />
       </div>
     );
   }
 });
 
-NameEdit.styles = {
-  editing: {
-    border: '5px solid redasda'
-  }
-}
-
 export default NameEdit;