--- conflicted
+++ resolved
@@ -613,11 +613,8 @@
   ipAddress: React.PropTypes.string,
   notificationHold: React.PropTypes.number,
   onNotifyChange: React.PropTypes.func,
-<<<<<<< HEAD
   fieldControlActivity: React.PropTypes.bool,
-=======
   onDownloadCode: React.PropTypes.func,
->>>>>>> 67ccd936
 };
 
 export default Editor;