<<<<<<< HEAD
div(id='widgetContainer', ng-app='ng-app', ng-controller='widgetCtrl', ng-click='addWidget()')
  div(draggable, resizable, class='widget', ng-repeat='widget in widgets', ng-include='widget.url')
=======
div(ng-app='ng-app')
  div(id='widgetContainer', ng-controller='widgetCtrl', ng-click='addWidget()', data-target="testMenu", context-menu)
    div(draggable, resizable, class='widget', ng-repeat='widget in widgets')

  div.context-menu#testMenu.dropdown(style="position: fixed")
    ui.dropdown-menu(role="menu", ng-controller="WidgetContextCtrl")
      li(role="presentation", ng-repeat="item in menuItems",
        class="{{item.class}}", ng-click="item.ngClick()")
        span(ng-show="item.class") {{item.label}}
        a(role="menuitem", ng-hide="item.class") {{item.label}}
>>>>>>> aa6c77ee
<|MERGE_RESOLUTION|>--- conflicted
+++ resolved
@@ -1,15 +1,10 @@
-<<<<<<< HEAD
-div(id='widgetContainer', ng-app='ng-app', ng-controller='widgetCtrl', ng-click='addWidget()')
-  div(draggable, resizable, class='widget', ng-repeat='widget in widgets', ng-include='widget.url')
-=======
 div(ng-app='ng-app')
   div(id='widgetContainer', ng-controller='widgetCtrl', ng-click='addWidget()', data-target="testMenu", context-menu)
-    div(draggable, resizable, class='widget', ng-repeat='widget in widgets')
+    div(draggable, resizable, class='widget', ng-repeat='widget in widgets', ng-include='widget.url')
 
   div.context-menu#testMenu.dropdown(style="position: fixed")
     ui.dropdown-menu(role="menu", ng-controller="WidgetContextCtrl")
       li(role="presentation", ng-repeat="item in menuItems",
         class="{{item.class}}", ng-click="item.ngClick()")
         span(ng-show="item.class") {{item.label}}
-        a(role="menuitem", ng-hide="item.class") {{item.label}}
->>>>>>> aa6c77ee
+        a(role="menuitem", ng-hide="item.class") {{item.label}}