--- conflicted
+++ resolved
@@ -12,7 +12,6 @@
 from hibike_message import *
 
 class Hibike():
-<<<<<<< HEAD
     def __init__(self, context):
         """Enumerate through serial ports with subRequest(0)
         Update self.context as we iterate through with devices
@@ -24,14 +23,7 @@
         self.context = context
         self._portList = self._getPorts()
         self.serialPorts = self._enumerateSerialPorts()
-=======
-	def __init__(self, context):
-		self.context = context
-		self.connections = []
-		self._portList = self._getPorts()
-        self._enumerateSerialPorts()
 
->>>>>>> f391e2eb
         self.thread = self._spawnHibikeThread()
         self.sendBuffer = Queue()
 
