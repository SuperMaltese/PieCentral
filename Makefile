### DISCLAIMER
### This is an example Makefile and it MUST be configured to suit your needs.
### For detailled explanations about all the avalaible options,
### please refer to https://github.com/sudar/Arduino-Makefile/blob/master/arduino-mk-vars.md

### PROJECT_DIR
### This is the path to where you have created/cloned your project

PROJECT_DIR       = $(PWD)

### AVR_GCC_VERSION
### Check if the version is equal or higher than 4.9
AVR_GCC_VERSION  := $(shell expr `avr-gcc -dumpversion | cut -f1` \>= 4.9)

### ARDMK_DIR
### Path to the Arduino-Makefile directory.
ARDMK_DIR         = $(PROJECT_DIR)/Arduino-Makefile

### ARDUINO_DIR
### Path to the Arduino application and ressources directory.
ARDUINO_DIR       = /usr/share/arduino

### USER_LIB_PATH
### Path to where the your project's libraries are stored.
USER_LIB_PATH     :=  $(realpath $(PROJECT_DIR)/lib)

### BOARD_TAG & BOARD_SUB
### For Arduino IDE 1.0.x
### Only BOARD_TAG is needed. It must be set to the board you are currently using. (i.e uno, mega2560, etc.)
# BOARD_TAG         = mega2560
### For Arduino IDE 1.6.x
### Both BOARD_TAG and BOARD_SUB are needed. They must be set to the board you are currently using. (i.e BOARD_TAG = uno, mega, etc. & BOARD_SUB = atmega2560, etc.)
### Note: for the Arduino Uno, only BOARD_TAG is mandatory and BOARD_SUB can be equal to anything
<<<<<<< HEAD
BOARD_TAG         = uno
BOARD_SUB         = atmega328
=======
BOARD_TAG         = mega2560
BOARD_SUB         = atmega32u4
>>>>>>> 9002c96e

### MONITOR_BAUDRATE
### It must be set to Serial baudrate value you are using.
MONITOR_BAUDRATE  = 115200

### AVR_TOOLS_DIR
### Path to the AVR tools directory such as avr-gcc, avr-g++, etc.
AVR_TOOLS_DIR     = /usr

### AVRDDUDE
### Path to avrdude directory.
AVRDDUDE          = /usr/bin/avrdude

### CFLAGS_STD
CFLAGS_STD        = -std=gnu11

### CXXFLAGS_STD
CXXFLAGS_STD      = -std=gnu++11

### CPPFLAGS
### Flags you might want to set for debugging purpose. Comment to stop.
CXXFLAGS         = -pedantic -Wall -Wextra

### If avr-gcc -v is higher than 4.9, activate coloring of the output
ifeq "$(AVR_GCC_VERSION)" "1"
    CXXFLAGS += -fdiagnostics-color
endif

### MONITOR_PORT
### The port your board is connected to. Using an '*' tries all the ports and finds the right one.
MONITOR_PORT      = /dev/ttyACM*

### don't touch this
CURRENT_DIR       = $(shell basename $(CURDIR))

### OBJDIR
### This is were you put the binaries you just compile using 'make'
CURRENT_DIR       = $(shell basename $(CURDIR))
OBJDIR            = $(PROJECT_DIR)/bin/$(CURRENT_DIR)/$(BOARD_TAG)

### path to Arduino.mk, inside the ARDMK_DIR, don't touch.
include $(ARDMK_DIR)/Arduino.mk<|MERGE_RESOLUTION|>--- conflicted
+++ resolved
@@ -31,13 +31,9 @@
 ### For Arduino IDE 1.6.x
 ### Both BOARD_TAG and BOARD_SUB are needed. They must be set to the board you are currently using. (i.e BOARD_TAG = uno, mega, etc. & BOARD_SUB = atmega2560, etc.)
 ### Note: for the Arduino Uno, only BOARD_TAG is mandatory and BOARD_SUB can be equal to anything
-<<<<<<< HEAD
 BOARD_TAG         = uno
 BOARD_SUB         = atmega328
-=======
-BOARD_TAG         = mega2560
-BOARD_SUB         = atmega32u4
->>>>>>> 9002c96e
+
 
 ### MONITOR_BAUDRATE
 ### It must be set to Serial baudrate value you are using.
